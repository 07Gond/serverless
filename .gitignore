--- conflicted
+++ resolved
@@ -54,11 +54,7 @@
 # VIM
 *.swp
 
-<<<<<<< HEAD
-# .NET Build files
+# DotNet
 obj/
-=======
-# DotNet
 [Bb]in/
-[Oo]bj/
->>>>>>> bd196e05
+[Oo]bj/