--- conflicted
+++ resolved
@@ -27,11 +27,8 @@
     "./aws/deploy/compile/events/apiGateway/index.js",
     "./aws/deploy/compile/events/sns/index.js",
     "./aws/deploy/compile/events/stream/index.js",
-<<<<<<< HEAD
+    "./aws/deploy/compile/events/alexaSkill/index.js",
     "./aws/deploy/compile/events/iot/index.js",
-=======
-    "./aws/deploy/compile/events/alexaSkill/index.js",
->>>>>>> e7e1679c
     "./aws/deployFunction/index.js",
     "./aws/deployList/index.js",
     "./aws/invokeLocal/index.js"
