'use strict';

const JsZip = require('jszip');
const path = require('path');
const fs = require('fs');

module.exports = {
  zipDirectory(servicePath, exclude, include, zipFileName) {
    const zip = new JsZip();
<<<<<<< HEAD
=======
    const servicePath = this.serverless.config.servicePath;

    let exclude = this.serverless.service.package.exclude || [];

    // add defaults for exclude
    exclude = _.union(exclude, [
      '.git',
      '.gitignore',
      '.DS_Store',
      'serverless.yaml',
      'serverless.yml',
      'serverless.env.yaml',
      'serverless.env.yml',
      '.serverless',
    ]);

    const include = this.serverless.service.package.include || [];
    const zipFileName = `${this.serverless.service.service}.zip`;
>>>>>>> 39c33056

    this.serverless.utils.walkDirSync(servicePath).forEach((filePath) => {
      const relativeFilePath = path.relative(servicePath, filePath);

      const shouldBeExcluded =
        exclude.some(value => relativeFilePath.toLowerCase().indexOf(value.toLowerCase()) > -1);

      const shouldBeIncluded =
        include.some(value => relativeFilePath.toLowerCase().indexOf(value.toLowerCase()) > -1);

      if (!shouldBeExcluded || shouldBeIncluded) {
        const permissions = fs.statSync(filePath).mode;
        zip.file(relativeFilePath, fs.readFileSync(filePath), { unixPermissions: permissions });
      }
    });

    return zip.generateAsync({
      type: 'nodebuffer',
      compression: 'DEFLATE',
      platform: process.platform,
    }).then(data => {
      const artifactFilePath = path.join(servicePath,
        '.serverless', zipFileName);
      this.serverless.utils.writeFileSync(artifactFilePath, data);

      return artifactFilePath;
    });
  },
};<|MERGE_RESOLUTION|>--- conflicted
+++ resolved
@@ -7,27 +7,6 @@
 module.exports = {
   zipDirectory(servicePath, exclude, include, zipFileName) {
     const zip = new JsZip();
-<<<<<<< HEAD
-=======
-    const servicePath = this.serverless.config.servicePath;
-
-    let exclude = this.serverless.service.package.exclude || [];
-
-    // add defaults for exclude
-    exclude = _.union(exclude, [
-      '.git',
-      '.gitignore',
-      '.DS_Store',
-      'serverless.yaml',
-      'serverless.yml',
-      'serverless.env.yaml',
-      'serverless.env.yml',
-      '.serverless',
-    ]);
-
-    const include = this.serverless.service.package.include || [];
-    const zipFileName = `${this.serverless.service.service}.zip`;
->>>>>>> 39c33056
 
     this.serverless.utils.walkDirSync(servicePath).forEach((filePath) => {
       const relativeFilePath = path.relative(servicePath, filePath);
