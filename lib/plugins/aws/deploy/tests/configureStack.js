--- conflicted
+++ resolved
@@ -11,22 +11,6 @@
 
 describe('#configureStack', () => {
   let serverless;
-<<<<<<< HEAD
-  const functionName = 'test';
-
-  beforeEach(() => {
-    const options = {
-      stage: 'dev',
-      region: 'us-east-1',
-    };
-    serverless = new Serverless(options);
-    awsSdk = new AwsSdk(serverless, options);
-    awsSdk.serverless.cli = new serverless.classes.CLI();
-    awsSdk.serverless.service.service = 'new-service';
-    awsSdk.serverless.service.package.artifactDirectoryName = 'somedir';
-    awsSdk.serverless.service.package.artifact = 'artifact.zip';
-    awsSdk.serverless.service.functions = {
-=======
   const awsPlugin = {};
   const functionName = 'test';
 
@@ -49,7 +33,6 @@
     };
     awsPlugin.serverless.service.service = 'new-service';
     awsPlugin.serverless.service.functions = {
->>>>>>> 4666e253
       [functionName]: {
         name: 'test',
         artifact: 'test.zip',
@@ -94,158 +77,6 @@
       .then(() => {});
   });
 
-<<<<<<< HEAD
-
-  it('should merge the IamRoleLambdaExecution template into the CloudFormation template', () => {
-    const IamRoleLambdaExecutionTemplate = awsSdk.serverless.utils.readFileSync(
-      path.join(
-        __dirname,
-        '..',
-        'lib',
-        'iam-role-lambda-execution-template.json'
-      )
-    );
-
-    return awsSdk.configureStack()
-      .then(() => {
-        expect(awsSdk.serverless.service.provider.compiledCloudFormationTemplate
-          .Resources.IamRoleLambdaExecution
-        ).to.deep.equal(IamRoleLambdaExecutionTemplate.IamRoleLambdaExecution);
-      });
-  });
-
-  it('should merge IamPolicyLambdaExecution template into the CloudFormation template', () =>
-    awsSdk.configureStack()
-      .then(() => {
-        // we check for the type here because a deep equality check will error out due to
-        // the updates which are made after the merge (they are tested in a separate test)
-        expect(awsSdk.serverless.service.provider.compiledCloudFormationTemplate
-          .Resources.IamPolicyLambdaExecution.Type
-        ).to.deep.equal('AWS::IAM::Policy');
-      })
-  );
-
-  it('should update the necessary variables for the IamPolicyLambdaExecution', () =>
-    awsSdk.configureStack()
-      .then(() => {
-        expect(awsSdk.serverless.service.provider.compiledCloudFormationTemplate
-          .Resources
-          .IamPolicyLambdaExecution
-          .Properties
-          .PolicyName
-        ).to.equal(
-          `${
-            awsSdk.options.stage
-            }-${
-            awsSdk.serverless.service.service
-            }-lambda`
-        );
-
-        expect(awsSdk.serverless.service.provider.compiledCloudFormationTemplate
-          .Resources
-          .IamPolicyLambdaExecution
-          .Properties
-          .PolicyDocument
-          .Statement[0]
-          .Resource
-        ).to.equal(`arn:aws:logs:${awsSdk.options.region}:*:*`);
-      })
-  );
-
-  it('should add custom IAM policy statements', () => {
-    awsSdk.serverless.service.provider.name = 'aws';
-    awsSdk.serverless.service.provider.iamRoleStatements = [
-      {
-        Effect: 'Allow',
-        Action: [
-          'something:SomethingElse',
-        ],
-        Resource: 'some:aws:arn:xxx:*:*',
-      },
-    ];
-
-
-    return awsSdk.configureStack()
-      .then(() => {
-        expect(awsSdk.serverless.service.provider.compiledCloudFormationTemplate
-          .Resources.IamPolicyLambdaExecution.Properties.PolicyDocument.Statement[1]
-        ).to.deep.equal(awsSdk.serverless.service.provider.iamRoleStatements[0]);
-      });
-  });
-
-  it('should not add the default role and policy if provider has an ARN role', () => {
-    awsSdk.serverless.service.provider.name = 'aws';
-    awsSdk.serverless.service.provider.role = 'some:aws:arn:xxx:*:*';
-
-    awsSdk.configureStack().then(() => {
-      // eslint-disable-next-line no-unused-expressions
-      expect(awsSdk.serverless.service.provider.compiledCloudFormationTemplate
-        .Resources.IamPolicyLambdaExecution
-      ).to.be.undefined;
-      // eslint-disable-next-line no-unused-expressions
-      expect(awsSdk.serverless.service.provider.compiledCloudFormationTemplate
-        .Resources.IamRoleLambdaExecution
-      ).to.be.undefined;
-    });
-  });
-
-  it('should not add the default role and policy if all functions have an ARN role', () => {
-    awsSdk.serverless.service.provider.name = 'aws';
-    awsSdk.serverless.service.functions = {
-      func0: {
-        handler: 'func.function.handler',
-        name: 'new-service-dev-func0',
-        role: 'some:aws:arn:xx0:*:*',
-      },
-      func1: {
-        handler: 'func.function.handler',
-        name: 'new-service-dev-func1',
-        role: 'some:aws:arn:xx1:*:*',
-      },
-    };
-
-    awsSdk.configureStack().then(() => {
-      // eslint-disable-next-line no-unused-expressions
-      expect(awsSdk.serverless.service.provider.compiledCloudFormationTemplate
-        .Resources.IamPolicyLambdaExecution
-      ).to.be.undefined;
-      // eslint-disable-next-line no-unused-expressions
-      expect(awsSdk.serverless.service.provider.compiledCloudFormationTemplate
-        .Resources.IamRoleLambdaExecution
-      ).to.be.undefined;
-    });
-  });
-
-  it('should not add default role/policy if all functions can has ARN role', () => {
-    awsSdk.serverless.service.provider.name = 'aws';
-    awsSdk.serverless.service.provider.role = 'some:aws:arn:xxx:*:*';
-    awsSdk.serverless.service.functions = {
-      func0: {
-        handler: 'func.function.handler',
-        name: 'new-service-dev-func0',
-        // obtain role from provider
-      },
-      func1: {
-        handler: 'func.function.handler',
-        name: 'new-service-dev-func1',
-        role: 'some:aws:arn:xx1:*:*',
-      },
-    };
-
-    awsSdk.configureStack().then(() => {
-      // eslint-disable-next-line no-unused-expressions
-      expect(awsSdk.serverless.service.provider.compiledCloudFormationTemplate
-        .Resources.IamPolicyLambdaExecution
-      ).to.be.undefined;
-      // eslint-disable-next-line no-unused-expressions
-      expect(awsSdk.serverless.service.provider.compiledCloudFormationTemplate
-        .Resources.IamRoleLambdaExecution
-      ).to.be.undefined;
-    });
-  });
-
-=======
->>>>>>> 4666e253
   it('should use a custom bucket if specified', () => {
     const bucketName = 'com.serverless.deploys';
 
@@ -279,28 +110,4 @@
         ).to.not.exist;
       });
   });
-<<<<<<< HEAD
-
-  it('should not add IamPolicyLambdaExecution', () => {
-    awsSdk.serverless.service.provider.role = 'some:aws:arn:xxx:*:*';
-
-    return awsSdk.configureStack()
-      .then(() => expect(
-          awsSdk.serverless.service.provider.compiledCloudFormationTemplate
-            .Resources.IamPolicyLambdaExecution
-        ).to.not.exist);
-  });
-
-
-  it('should not add IamRole', () => {
-    awsSdk.serverless.service.provider.role = 'some:aws:arn:xxx:*:*';
-
-    return awsSdk.configureStack()
-      .then(() => expect(
-          awsSdk.serverless.service.provider.compiledCloudFormationTemplate
-            .Resources.IamRoleLambdaExecution
-        ).to.not.exist);
-  });
-=======
->>>>>>> 4666e253
 });