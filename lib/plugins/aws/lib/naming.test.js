--- conflicted
+++ resolved
@@ -430,7 +430,6 @@
     });
   });
 
-<<<<<<< HEAD
   describe('#getIotLogicalId()', () => {
     it('should normalize the function name and add the standard suffix including the index', () => {
       expect(sdk.naming.getIotLogicalId('functionName', 0))
@@ -443,13 +442,14 @@
       () => {
         expect(sdk.naming.getLambdaIotPermissionLogicalId('functionName', 0))
           .to.equal('FunctionNameLambdaPermissionIotTopicRule0');
-=======
+      });
+  });
+
   describe('#getLambdaAlexaSkillPermissionLogicalId()', () => {
     it('should normalize the function name and append the standard suffix',
       () => {
         expect(sdk.naming.getLambdaAlexaSkillPermissionLogicalId('functionName'))
           .to.equal('FunctionNameLambdaPermissionAlexaSkill');
->>>>>>> e7e1679c
       });
   });
 });