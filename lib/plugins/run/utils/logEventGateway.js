'use strict';

const chalk = require('chalk');
const log = require('./log');
const os = require('os');

const colorPrefix = chalk.hex('#D86121');
const colorDim = chalk.hex('#777777');
const spaceSmall = '    ';
const spaceLarge = '                    ';
const prefix = colorPrefix(` Event Gateway${spaceSmall}`);

const prettifyValue = value => {
  const prettified = JSON.stringify(value, null, 2).replace(
    new RegExp('\\n', 'g'),
    `${os.EOL}                    `
  );
  return `${spaceLarge}${prettified}`;
};

const getMessage = msg => {
  let parsedMsg;
  try {
    parsedMsg = JSON.parse(msg);
  } catch (err) {
    return false;
  }

  if (parsedMsg.msg === 'Function registered.') {
    return `Function registered: ${parsedMsg.functionId}`;
  } else if (parsedMsg.msg === 'Subscription created.') {
    return `Subscription registered: event:${parsedMsg.event} >>> function:${parsedMsg.functionId}`;
  } else if (parsedMsg.msg === 'Subscription deleted.') {
    return `Subscription removed: event:${parsedMsg.event} >>> function:${parsedMsg.functionId}`;
  } else if (parsedMsg.msg === 'Event received.') {
    const event = JSON.parse(parsedMsg.event);
    const text = `Event received: ${event.event}${os.EOL}`;
    return `${text}${colorDim(prettifyValue(event))}${os.EOL}`;
  } else if (parsedMsg.msg === 'Function triggered.') {
<<<<<<< HEAD
    // const event = prettifyValue(JSON.parse(parsedMsg.event));
    const text = `Function triggered: ${parsedMsg.functionId}${os.EOL}`;
=======
    const event = JSON.parse(parsedMsg.event);
    const text = `Function triggered by event ${event.event}: ${parsedMsg.functionId}`;
>>>>>>> b7aa82cb
    return `${text}`;
  } else if (parsedMsg.msg === 'Function finished.') {
    const response = prettifyValue(JSON.parse(parsedMsg.response));
    const text = `Function finished: ${parsedMsg.functionId}${os.EOL}${colorDim(response)}${os.EOL}`;
    return `${text}`;
  } else if (parsedMsg.msg === 'Function not found for HTTP event.') {
    const response = prettifyValue(JSON.parse(parsedMsg.event));
    const text = `Function not found for HTTP event:${os.EOL}${colorDim(response)}`;
    return `${text}`;
  } else if (parsedMsg.msg === 'Function invocation failed.') {
    const text = `Failed to invoke function ${parsedMsg.functionId}${os.EOL}`;
    const errorText = `${spaceLarge}error: ${parsedMsg.error}`;
    return `${text}${errorText}`;
  } else if (parsedMsg.msg.startsWith('Running in development mode with embedded etcd')) {
    const partOne = 'Running in development mode with embedded etcd. Event API listening on ';
    const re = new RegExp(`${partOne}(.*). Config API listening on (.*).`);
    const found = parsedMsg.msg.match(re);
    if (found) {
      const apiText = `Event API listening on: ${found[1]}${os.EOL}`;
      return `${apiText}${prefix}Config API listening on: ${found[2]}`;
    }
    throw new Error('Could not parse boot message');
  } else {
    throw new Error('Could not parse message');
  }
};

module.exports = msg => {
  try {
    const processedMsg = getMessage(msg);
    log(`${prefix}${processedMsg}${os.EOL}`);
  } catch (err) {
    // NOTE keep this here - it's a worse UX to skip messages
    // rather than having an unformated message logged
    log(`${prefix}raw output: ${colorDim(msg)}${os.EOL}`);
  }
};<|MERGE_RESOLUTION|>--- conflicted
+++ resolved
@@ -37,13 +37,8 @@
     const text = `Event received: ${event.event}${os.EOL}`;
     return `${text}${colorDim(prettifyValue(event))}${os.EOL}`;
   } else if (parsedMsg.msg === 'Function triggered.') {
-<<<<<<< HEAD
-    // const event = prettifyValue(JSON.parse(parsedMsg.event));
-    const text = `Function triggered: ${parsedMsg.functionId}${os.EOL}`;
-=======
     const event = JSON.parse(parsedMsg.event);
-    const text = `Function triggered by event ${event.event}: ${parsedMsg.functionId}`;
->>>>>>> b7aa82cb
+    const text = `Function triggered: ${parsedMsg.functionId} by event ${event.event}${os.EOL}`;
     return `${text}`;
   } else if (parsedMsg.msg === 'Function finished.') {
     const response = prettifyValue(JSON.parse(parsedMsg.response));
