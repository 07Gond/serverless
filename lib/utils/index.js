'use strict';

/**
 * JAWS CLI: Utilities
 */
require('shelljs/global');
var Promise = require('bluebird'),
    rawDebug = require('debug'),
    path = require('path'),
    async = require('async'),
    readdirp = require('readdirp'),
    JawsError = require('../jaws-error'),
    fs = require('fs'),
    mkdirpAsync = require('mkdirp-then');

Promise.promisifyAll(fs);

/**
 * Find all awsm paths of given type
 *
 * @param projectRootPath
 * @param type lambda|endpoint
 */
exports.findAllAwsmPathsOfType = function(projectRootPath, type) {
  var _this = this,
      jawsJsonAttr;
  switch (type) {
    case 'lambda':
      jawsJsonAttr = 'lambda';
      break;
    case 'endpoint':
      jawsJsonAttr = 'apiGateway';
      break;
    default:
      return Promise.reject(new JawsError('Invalid type ' + type, JawsError.errorCodes.UNKNOWN));
      break;
  }

  return _this.readRecursively(projectRootPath, '*awsm.json')
      .then(function(jsonPaths) {
        return new Promise(function(resolve, reject) {

          var jawsPathsOfType = [];

          // Check each file to ensure it is a lambda
          async.eachLimit(jsonPaths, 10, function(jsonPath, cb) {
            var lambdaJawsPath = path.join(projectRootPath, jsonPath),
                json = require(lambdaJawsPath);

            if (typeof json[jawsJsonAttr] !== 'undefined') jawsPathsOfType.push(lambdaJawsPath);
            return cb();
          },

              function(error) {
                if (error) reject(error);
                resolve(jawsPathsOfType);
              });
        });
      });
};

/**
 * Find project root path
 *
 * @param startDir
 * @returns {*}
 */
exports.findProjectRootPath = function(startDir) {
  var _this = this;

  // Check if startDir is root
  if (_this.fileExistsSync(path.join(startDir, 'jaws.json'))) {
    var jawsJsonInDir = require(path.join(startDir, 'jaws.json'));
    if (typeof jawsJsonInDir.name !== 'undefined') return path.resolve(startDir);
  }

  // Check up to 10 parent levels
  var previous = './',
      projRootPath = false;

  for (var i = 0; i < 10; i++) {
    previous = path.join(previous, '../');
    var fullPath = path.resolve(startDir, previous);

    if (_this.fileExistsSync(path.join(fullPath, 'jaws.json'))) {
      var jawsJson = require(path.join(fullPath, 'jaws.json'));
      if (typeof jawsJson.name !== 'undefined') {
        projRootPath = fullPath;
        break;
      }
    }
  }

  return projRootPath;
};

/**
 * Execute (Command)
 *
 * @param promise
 */

exports.execute = function(promise) {
  promise
      .catch(JawsError, function(e) {
        console.error(e);
        process.exit(e.messageId);
      })
      .error(function(e) {
        console.error(e);
        process.exit(1);
      })
      .done();
};

/**
 * Read Recursively
 * @param path
 * @param filter
 * @returns {Promise}
 */
exports.readRecursively = function(path, filter) {
  return new Promise(function(resolve, reject) {

    var files = [];

    readdirp({
      root: path,
      fileFilter: filter,
    })
        .on('data', function(entry) {
          files.push(entry.path);
        })
        .on('error', function(error) {
          reject(error);
        })
        .on('end', function() {
          resolve(files);
        });
  });
};

/**
 * Find all dirs that are lambdas
 *
 * @param projectRootPath
 * @returns {Promise} list of full paths to awsm.json files that are type lambda
 */
exports.findAllLambdas = function(projectRootPath) {
  return this.findAllAwsmPathsOfType(projectRootPath, 'lambda');
};

/**
 * Find all dirs that are endpoints
 *
 * @param projectRootPath
 * @returns {Promise} list of full paths to awsm.json files that are type endpoint
 */
exports.findAllEndpoints = function(projectRootPath) {
  return this.findAllAwsmPathsOfType(projectRootPath, 'endpoint');
};

/**
 * Find all awsm json paths underneath given dir
 *
 * @param startPath
 * @returns {Promise} list of full paths to awsm.json files
 */

exports.findAllAwsmJsons = function(startPath) {
  return this.readRecursively(startPath, '*awsm.json')
      .then(function(jsonPaths) {
        return jsonPaths.map(function(jsonPath) {
          return path.resolve(path.join(startPath, jsonPath));
        });
      });
};

/**
 * Writes file and makes any parent dirs if necessary
 *
 * @param filePath
 * @param contents node Buffer
 * @returns {Promise}
 */
exports.writeFile = function(filePath, contents) {
  this.jawsDebug('Writing file:', filePath);

  if (contents === undefined) {
    contents = '';
  }

  return mkdirpAsync(path.dirname(filePath))
      .then(function() {
        return fs.writeFileAsync(filePath, contents);
      });
};

/**
 * Generate Lambda Name
 * @param awsmJson
 * @returns {string}
 */

exports.generateLambdaName = function(awsmJson) {
  var handlerName = awsmJson.lambda.cloudFormation.Handler.replace('aws_modules', ''),
      resourceAction = handlerName.substr(0, handlerName.lastIndexOf('/'));

  //We prefix with an l to make sure the CloudFormation resource map index is unique
  //we will probably have API gateway resources in their own CF JSON but we dont want to
  //make that decsision until CF has API gateway support
  return 'l' + resourceAction.replace(/(\/|-|_)([a-z])/g, function(g) {
        return g[1].toUpperCase();
      });
};

/**
 * Generate JawsBucket Name
 * @param stage
 * @param region
 * @param projectDomain
 * @returns {string}
 */

exports.generateJawsBucketName = function(stage, region, projectDomain) {

  // Sanitize
  stage = stage.trim().toLowerCase();
  region = region.trim().toLowerCase();
  projectDomain = projectDomain.trim().toLowerCase();

<<<<<<< HEAD
  return 'jaws-' + stage + '-' + region + '-' + projectDomain;
=======
  return 'jaws.' + stage + '.' + region + '.' + projectDomain;
>>>>>>> d333d867
};

/**
 * Gets all lambda functionName's
 *
 * @param projectRootPath
 * @returns {Promise} list of functionName's
 */
exports.getAllLambdaNames = function(projectRootPath) {
  var _this = this,
      lambdaNames = [];

  return this.findAllLambdas(projectRootPath)
      .then(function(lambdaAwsmPaths) {
        lambdaAwsmPaths.forEach(function(ljp) {
          var awsm = _this.readAndParseJsonSync(ljp),
              lambdaName = _this.generateLambdaName(awsm);

          lambdaNames.push(lambdaName);
        });

        return lambdaNames;
      });
};

/**
 * Given list of project stages objects, extract given region
 *
 * @param projectJawsJson
 * @param stage
 * @param regionName
 * @returns {*} region object for stage
 */
exports.getProjRegionConfigForStage = function(projectJawsJson, stage, regionName) {
  var projectStageObj = projectJawsJson.stages[stage];

  var region = projectStageObj.filter(function(regionObj) {
    return regionObj.region == regionName;
  });

  if (!region || region.length == 0) {
    throw new JawsError('Could not find region ' + regionName, JawsError.errorCodes.UNKNOWN);
  }

  if (region.length > 1) {
    throw new JawsError('Multiple regions named ' + regionName, JawsError.errorCodes.UNKNOWN);
  }

  return region[0];
};

exports.dirExistsSync = function(path) {
  try {
    var stats = fs.lstatSync(path);
    return stats.isDirectory();
  }
  catch (e) {
    return false;
  }
};

exports.fileExistsSync = function(path) {
  try {
    var stats = fs.lstatSync(path);
    return stats.isFile();
  }
  catch (e) {
    return false;
  }
};

exports.readAndParseJsonSync = function(path) {
  return JSON.parse(fs.readFileSync(path));
};

exports.endsWith = function(str, suffix) {
  return str.indexOf(suffix, str.length - suffix.length) !== -1;
};

exports.npmInstall = function(dir) {
  var cwd = process.cwd();

  process.chdir(dir);
  if (exec('npm install ', {silent: false}).code !== 0) {
    throw new JawsError('Error executing NPM install on ' + dir, JawsError.errorCodes.UNKNOWN);
  }

  process.chdir(cwd);
};

exports.generateResourcesCf = function(projRootPath, projName, projDomain, stage, region, notificationEmail) {
  var cfTemplate = require('../templates/resources-cf');
  cfTemplate.Parameters.aaProjectName.Default = projName;
  cfTemplate.Parameters.aaProjectName.AllowedValues = [projName];
  cfTemplate.Parameters.aaProjectDomain.Default = projDomain;
  cfTemplate.Parameters.aaStage.Default = stage;
  cfTemplate.Parameters.aaDataModelStage.Default = stage; //to simplify bootstrap use same stage
  cfTemplate.Parameters.aaNotficationEmail.Default = notificationEmail;
  cfTemplate.Description = projName + " resources";

  return this.writeFile(
      path.join(projRootPath, 'cloudformation', stage, region, 'resources-cf.json'),
      JSON.stringify(cfTemplate, null, 2)
  );
};

/**
 * Write to console.log if process.env.JAWS_VERBOSE is true
 *
 * If we ever want to get more complicated with log levels we should use winston
 *
 * @param str
 */
var debuggerCache = {};
exports.jawsDebugWithContext = function(context) {
  if (process.env.DEBUG) {
    context = 'jaws:' + context;

    if (!debuggerCache[context]) {
      debuggerCache[context] = rawDebug(context);
    }

    debuggerCache[context].apply(null, Array.prototype.slice.call(arguments, 1));
  }
};

exports.jawsDebug = function() {
  if (process.env.DEBUG) {
    var caller = getCaller();
    var context = pathToContext(caller);
    var args = Array.prototype.slice.call(arguments);
    args.unshift(context);
    this.jawsDebugWithContext.apply(this, args);
  }
};

function pathToContext(path) {
  // Match files under lib, tests, or bin so we only report the
  // relevant part of the file name as the context
  var pathRegex = /\/((lib|tests|bin)\/.*?)\.js$/i;
  var match = pathRegex.exec(path);
  if (match.length >= 2) {
    return match[1].replace(/[\/\\]/g, '.');
  } else {
    return path;
  }
}

function getCaller() {
  var stack = getStack();

  // Remove unwanted function calls on stack -- ourselves and our caller
  stack.shift();
  stack.shift();

  // Now the top of the stack is the CallSite we want
  // See this for available methods:
  //     https://code.google.com/p/v8-wiki/wiki/JavaScriptStackTraceApi
  var path = stack[0].getFileName();
  return path;
}

function getStack() {
  // Save original Error.prepareStackTrace
  var origPrepareStackTrace = Error.prepareStackTrace;

  // Override with function that just returns `stack`
  Error.prepareStackTrace = function(_, stack) {
    return stack;
  };

  var err = new Error();

  // Get `err.stack`, which calls our new `Error.prepareStackTrace`
  var stack = err.stack;

  // Restore original `Error.prepareStackTrace`
  Error.prepareStackTrace = origPrepareStackTrace;

  // Remove ourselves from the stack
  stack.shift();

  return stack;
}<|MERGE_RESOLUTION|>--- conflicted
+++ resolved
@@ -229,11 +229,8 @@
   region = region.trim().toLowerCase();
   projectDomain = projectDomain.trim().toLowerCase();
 
-<<<<<<< HEAD
   return 'jaws-' + stage + '-' + region + '-' + projectDomain;
-=======
-  return 'jaws.' + stage + '.' + region + '.' + projectDomain;
->>>>>>> d333d867
+
 };
 
 /**
