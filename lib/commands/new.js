--- conflicted
+++ resolved
@@ -367,11 +367,7 @@
 /**
  * Create Project JSON
  *
-<<<<<<< HEAD
- * @param lambdaIamRoleData optonal. If omitted means user specfied not to execute CF
-=======
- * @param iamRoleData optional. If omitted means user specified not to execute CF
->>>>>>> cac2b5b9
+ * @param cfOutputs
  * @returns {Promise} jaws json js obj
  * @private
  */
@@ -422,7 +418,6 @@
   return Promise.resolve(jawsJson);
 }
 
-<<<<<<< HEAD
 /**
  *
  * @param projName
@@ -444,36 +439,4 @@
         return _createCfStack()
             .then(_createProjectJson);
       });
-=======
-module.exports = function(JAWS) {
-
-  /**
-   *
-   * @param projName
-   * @param stage
-   * @param s3Bucket store things like env vars: <bucket>/JAWS/envVars/<proj-name>/<stage>. Create bucket if DNE
-   * @param lambdaRegion
-   * @param notificationEmail
-   * @param awsProfile
-   * @param noExeCf don't execute CloudFormation at the end
-   * @returns {*}
-   */
-  JAWS.new = function(projName, stage, s3Bucket, lambdaRegion, notificationEmail, awsProfile, noExeCf) {
-    return _getAnswers(projName, stage, s3Bucket, lambdaRegion, notificationEmail, awsProfile)
-        .then(_prepareProjectData)
-        .then(_createS3JawsStructure) //see if bucket is avail first before doing work
-        .then(_createProjectDirectory)
-        .then(function() {
-          if (!noExeCf) {
-            return _createCfStack()
-                .then(function(cfResourceData) {
-                  console.log(cfResourceData, cfResourceData.Stacks[0].Outputs);
-                  _createProjectJson(cfResourceData.Stacks[0].Outputs);
-                });
-          }
-
-          return '';
-        });
-  };
->>>>>>> cac2b5b9
 };