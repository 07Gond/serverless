{
  "name": "serverless",
  "version": "1.20.2",
  "engines": {
    "node": ">=4.0"
  },
  "preferGlobal": true,
  "homepage": "https://github.com/serverless/serverless#readme",
  "description": "Serverless Framework - Build web, mobile and IoT applications with serverless architectures using AWS Lambda, Azure Functions, Google CloudFunctions & more",
  "author": "serverless.com",
  "license": "MIT",
  "repository": {
    "type": "git",
    "url": "https://github.com/serverless/serverless"
  },
  "keywords": [
    "serverless",
    "serverless framework",
    "serverless applications",
    "serverless modules",
    "api gateway",
    "lambda",
    "aws",
    "aws lambda",
    "amazon",
    "amazon web services",
    "azure",
    "azure functions",
    "google cloud functions",
    "apache open whisk",
    "iot",
    "internet of things",
    "serverless.com"
  ],
  "files": [
    "bin",
    "lib",
    "scripts/postinstall.js",
    "scripts/preuninstall.js",
    "scripts/pre-release.js",
    "package.json",
    "package-lock.json",
    "README.md",
    "LICENSE.txt",
    "CHANGELOG.md"
  ],
  "main": "lib/Serverless.js",
  "bin": {
    "serverless": "./bin/serverless",
    "slss": "./bin/serverless",
    "sls": "./bin/serverless"
  },
  "scripts": {
<<<<<<< HEAD
    "test": "istanbul cover -x \"**/*.test.js\" node_modules/mocha/bin/_mocha \"!(node_modules)/**/*.test.js\" -- --require=sinon-bluebird -R spec --recursive",
=======
    "test": "env FORCE_COLOR=0 istanbul cover -x '**/*.test.js' node_modules/mocha/bin/_mocha '!(node_modules)/**/*.test.js' -- --require=sinon-bluebird -R spec --recursive",
>>>>>>> 3b457d44
    "lint": "eslint . --cache",
    "docs": "node scripts/generate-readme.js",
    "simple-integration-test": "jest --maxWorkers=5 simple-suite",
    "complex-integration-test": "jest --maxWorkers=5 integration",
    "postinstall": "node ./scripts/postinstall.js",
    "prepublishOnly": "node ./scripts/pre-release.js"
  },
  "jest": {
    "testRegex": "(\\.|/)(tests)\\.js$",
    "setupTestFrameworkScriptFile": "<rootDir>/tests/setupTests.js"
  },
  "devDependencies": {
    "chai": "^3.5.0",
    "chai-as-promised": "^6.0.0",
    "coveralls": "^2.12.0",
    "eslint": "^3.3.1",
    "eslint-config-airbnb": "^10.0.1",
    "eslint-config-airbnb-base": "^5.0.2",
    "eslint-plugin-import": "^1.13.0",
    "eslint-plugin-jsx-a11y": "^2.1.0",
    "eslint-plugin-react": "^6.1.1",
    "istanbul": "^0.4.4",
    "jest-cli": "^18.0.0",
    "jszip": "^3.1.2",
    "markdown-magic": "^0.1.15",
    "mocha": "^3.0.2",
    "mocha-lcov-reporter": "^1.2.0",
    "mock-require": "^1.3.0",
    "proxyquire": "^1.7.10",
    "sinon": "^1.17.5",
    "sinon-bluebird": "^3.1.0",
    "sinon-chai": "^2.9.0"
  },
  "dependencies": {
    "@serverless/fdk": "^0.3.0",
    "apollo-client": "^1.4.2",
    "archiver": "^1.1.0",
    "async": "^1.5.2",
    "aws-sdk": "^2.7.13",
    "bluebird": "^3.4.0",
    "chalk": "^2.0.0",
    "ci-info": "^1.0.0",
    "download": "^5.0.2",
    "filesize": "^3.3.0",
    "fs-extra": "^0.26.7",
    "get-stdin": "^5.0.1",
    "globby": "^6.1.0",
    "graphql": "^0.10.1",
    "graphql-tag": "^2.4.0",
    "https-proxy-agent": "^1.0.0",
    "is-docker": "^1.1.0",
    "js-yaml": "^3.6.1",
    "json-refs": "^2.1.5",
    "jwt-decode": "^2.2.0",
    "lodash": "^4.13.1",
    "minimist": "^1.2.0",
    "moment": "^2.13.0",
    "node-fetch": "^1.6.0",
    "opn": "^5.0.0",
    "raven": "^1.2.1",
    "rc": "^1.1.6",
    "replaceall": "^0.1.6",
    "semver": "^5.0.3",
    "semver-regex": "^1.0.0",
    "shelljs": "^0.6.0",
    "tabtab": "^2.2.2",
    "uuid": "^2.0.2",
    "write-file-atomic": "^2.1.0"
  }
}<|MERGE_RESOLUTION|>--- conflicted
+++ resolved
@@ -51,11 +51,7 @@
     "sls": "./bin/serverless"
   },
   "scripts": {
-<<<<<<< HEAD
-    "test": "istanbul cover -x \"**/*.test.js\" node_modules/mocha/bin/_mocha \"!(node_modules)/**/*.test.js\" -- --require=sinon-bluebird -R spec --recursive",
-=======
-    "test": "env FORCE_COLOR=0 istanbul cover -x '**/*.test.js' node_modules/mocha/bin/_mocha '!(node_modules)/**/*.test.js' -- --require=sinon-bluebird -R spec --recursive",
->>>>>>> 3b457d44
+    "test": "env FORCE_COLOR=0 istanbul cover -x \"**/*.test.js\" node_modules/mocha/bin/_mocha \"!(node_modules)/**/*.test.js\" -- --require=sinon-bluebird -R spec --recursive",
     "lint": "eslint . --cache",
     "docs": "node scripts/generate-readme.js",
     "simple-integration-test": "jest --maxWorkers=5 simple-suite",
